"""
Afterglow Core: login and user account management routes
"""

import os
import shutil
import json

# noinspection PyProtectedMember
from flask import _request_ctx_stack
from flask_security.utils import hash_password, verify_password
from flask import redirect, request, render_template, url_for

from .. import app, json_response, url_prefix
from ..auth import (
    auth_required, create_token, clear_access_cookies, set_access_cookies,
    oauth_plugins)
from ..oauth2 import oauth_clients
from ..users import Role, User, UserClient, db
from ..models.user import UserSchema
from ..errors import MissingFieldError, ValidationError
from ..errors.auth import (
    AdminRequiredError, UnknownUserError, CannotDeactivateTheOnlyAdminError,
    DuplicateUsernameError, HttpAuthFailedError, CannotDeleteCurrentUserError,
    NotInitializedError, NotAuthenticatedError, LocalAccessRequiredError,
    UnknownAuthMethodError)
from ..errors.oauth2 import UnknownClientError, MissingClientIdError


@app.route(url_prefix + 'users/login', methods=['GET', 'POST'])
def login():
    """
    Login to Afterglow

    GET|POST /auth/login
        - login to Afterglow; authentication required using any of the methods
          defined in USER_AUTH

    GET|POST /auth/login/[method]
        - login using the given auth method ID (see GET /auth/methods)

    :return: JSON {"access_token": "token", "refresh_token": token}
    :rtype: flask.Response
    """
    # TODO Ensure CORS is disabled for POSTS to this endpoint
    # TODO Allow additional domains for cookies to be specified in server config

    # Do not allow login if Afterglow Core has not yet been configured
    if User.query.count() == 0:
        if app.config.get('REMOTE_ADMIN') or request.remote_addr == '127.0.0.1':
            return redirect(url_for('initialize'))

        raise NotInitializedError()

    next_url = request.args.get('next')
    if not next_url:
        next_url = '/'

    if request.method == 'GET':
        return render_template(
            'users/login.html.j2', oauth_plugins=oauth_plugins.values(),
            next_url=next_url)

    username = request.args.get('username')
    if not username:
        raise ValidationError('username', 'Username cannot be empty')

    password = request.args.get('password')
    if not password:
        raise ValidationError('password', 'Password cannot be empty')

    user = User.query.filter(User.username == username).one_or_none()
    if not user:
        raise HttpAuthFailedError()

    if not verify_password(password, user.password):
        raise HttpAuthFailedError()

    method = 'http'

    # user = security.login_manager._request_callback(request)
    # if not user or user.is_anonymous:
    #     # Check basic auth
    #     authorization = request.authorization
    #     if authorization:
    #         user = auth.security.datastore.find_user(
    #             username=authorization.username)
    #         if user and not user.is_anonymous and not verify_password(
    #                 authorization.password, user.password):
    #             raise HttpAuthFailedError()
    # if not user or user.is_anonymous:
    #     raise HttpAuthFailedError()

    # set token cookies
    expires_delta = app.config.get('ACCESS_TOKEN_EXPIRES')
    access_token = create_token(
        user.id, expires_delta, dict(method=method))

    return set_access_cookies(json_response(dict()), access_token)


@app.route(url_prefix + 'users/logout', methods=['GET', 'POST'])
def logout():
    """
    Logout from Afterglow

    GET|POST /auth/logout
        - log the current user out

    :return: empty JSON response
    :rtype: flask.Response
    """
    return clear_access_cookies(redirect(url_for('login')))


# Register OAuth2.0 authorization code redirect handler
<<<<<<< HEAD
@app.route('/users/oauth2/<string:plugin_id>')
=======
@app.route(url_prefix + 'users/oauth2/<string:plugin_id>')
>>>>>>> 9fa87a79
def oauth2_authorized(plugin_id):
    """
    OAuth2.0 authorization code granted redirect endpoint

    :return: redirect to original request URL
    :rtype: flask.Response
    """
    # Do not allow login if Afterglow Core has not yet been configured
    if User.query.count() == 0:
        raise NotInitializedError()

    state = request.args.get('state')
    if not state:
        # TODO: render error page
        raise MissingFieldError('state')

    try:
        state = json.loads(state)
    except json.JSONDecodeError:
        # TODO:  render error page
        raise ValidationError('state')

    if not plugin_id or plugin_id not in oauth_plugins.keys():
        # TODO: render error page
        raise UnknownAuthMethodError(method=plugin_id)

    oauth_plugin = oauth_plugins[plugin_id]

    if not request.args.get('code'):
        # TODO: render error page
        raise MissingFieldError('code')

    token = oauth_plugin.get_token(request.args.get('code'))
    user_profile = oauth_plugin.get_user_profile(token)

    if not user_profile:
        raise NotAuthenticatedError(error_msg='No user profile data returned')

    # Get the user from db
    method_uid = "{}:{}".format(oauth_plugin.name, user_profile.id)
    user = User.query\
        .filter(User.auth_methods.like("%{}%".format(method_uid)))\
        .one_or_none()
    if user is None:
        # Authenticated but not in the db; register a new Afterglow user if
        # allowed by plugin or the global config option
        register_users = oauth_plugin.register_users
        if register_users is None:
            register_users = app.config.get(
                'REGISTER_AUTHENTICATED_USERS', True)
        if not register_users:
            raise NotAuthenticatedError(
                error_msg='Automatic user registration disabled')

        user = User()
        user.username = None
        user.password = None
        user.alias = user_profile.username if user_profile.first_name else None
        user.first_name = user_profile.first_name if user_profile.first_name \
            else None
        user.last_name = user_profile.last_name if user_profile.last_name \
            else None
        user.email = user_profile.email if user_profile.email else None
        user.auth_methods = method_uid
        user.roles = [Role.query.filter_by(name='user').one()]
        try:
            db.session.add(user)
            db.session.commit()
        except Exception:
            db.session.rollback()
            raise

    next_url = state.get('next')
    if not next_url:
        next_url = '/'
    expires_delta = app.config.get('ACCESS_TOKEN_EXPIRES')
    access_token = create_token(
        user.id, expires_delta, dict(method=oauth_plugin.name))
    return set_access_cookies(redirect(next_url), access_token)


@app.route(url_prefix + 'users/oauth2/consent', methods=['GET', 'POST'])
@auth_required(allow_redirect=True)
def oauth2_consent():
    client_id = request.args.get('client_id')
    if not client_id:
        raise MissingFieldError('client_id')

    if client_id not in oauth_clients:
        raise UnknownClientError(id=client_id)

    client = oauth_clients[client_id]

    if request.method == 'GET':
        return render_template(
            'users/consent.html.j2', oauth_client=client,
            next_url=request.args.get('next'))

    try:
        uc = UserClient()
        uc.client_id = client.client_id
        uc.user_id = request.user.id
        db.session.add(uc)
        db.session.flush()
        db.session.commit()
    except Exception:
        db.session.rollback()
        raise
    else:
        return json_response('', 201)


# ############################## #
# ###            API         ### #
# ############################## #

def parse_user_fields():
    username = request.args.get('username')
    if username is not None:
        if not username:
            raise ValidationError('username', 'Username cannot be empty')

    password = request.args.get('password')

    if password is not None and not password:
        raise ValidationError('password', 'Password cannot be empty')

    active = request.args.get('active')
    if active is not None:
        try:
            active = bool(int(active))
        except ValueError:
            raise ValidationError('active', '"active" must be 0 or 1')

    roles = request.args.get('roles')
    if roles is not None:
        role_objs = []
        for role in roles.split(','):
            r = Role.query.filter_by(name=role).one_or_none()
            if r is None:
                raise ValidationError('roles', 'Unknown role "{}"'.format(role))
            role_objs.append(r)
        roles = role_objs

    return username, password, active, roles


@app.route(url_prefix + 'users', methods=['GET', 'POST'])
@app.route(url_prefix + 'users/<int:user_id>', methods=['GET', 'PUT', 'DELETE'])
@auth_required
def users(user_id: int = None):
    """
    List, create, and update user accounts

    GET /users
        - return the list of registered user IDs; non-admins get only
            their own ID

    GET /users?username=...&active=...&roles=...
        - return the list of IDs of registered users matching the given
            criteria; non-admins get only their own ID

    POST /users?username=...&password=...&roles=...
        - create a new user account; must be admin; roles may include
            "admin" and "user" (separated by comma if both)

    GET /users/[id]
        - return the given user info; must be admin or same user

    PUT /users/[id]?username=...&password=...&active=...
        - update user account; must be admin or same user

    DELETE /users/[id]
        - delete the given user account; must be admin

    :params user_id: ID of the user to retrieve/update/delete

    :return: JSON or empty response
        GET: {"items"; [{user}, {user}, ...]}
        POST: {user}
        DELETE: empty response
    :rtype: flask.Response | str
    """
    # Admin rights are required for listing, creating, and deleting users;
    # not required for retrieving and updating the current user's profile
    if request.method not in ('GET', 'PUT') or user_id != request.user.id:
        if not request.user.is_admin:
            raise AdminRequiredError()
        if not app.config.get('REMOTE_ADMIN') and \
                request.remote_addr != '127.0.0.1':
            raise LocalAccessRequiredError()

    # Request is authorized properly
    if request.method == 'GET' and user_id is None:
        # Return all users matching the given attributes
        q = User.query
        if request.args.get('username'):
            q = q.filter(User.username.ilike(
                request.args['username'].lower()))
        if request.args.get('active'):
            try:
                active = bool(int(request.args['active']))
            except ValueError:
                raise ValidationError('active', '"active" must be 0 or 1')
            q = q.filter(User.active == active)
        if request.args.get('roles'):
            for role in request.args['roles'].split(','):
                q = q.filter(User.roles.any(Role.name == role))

        return json_response({'items': UserSchema().dump(q.all(), many=True)})

    if request.method == 'POST':
        username, password, active, roles = parse_user_fields()
        if username is None:
            raise MissingFieldError('username')
        if password is None:
            raise MissingFieldError('password')
        if active is not None and not active:
            raise ValidationError('active', 'Cannot create inactive account')
        if roles is None:
            roles = []

        try:
            u = User()
            u.username = username
            u.password = hash_password(password)
            u.active = True
            u.roles = roles

            db.session.add(u)
            db.session.flush()
            db.session.commit()
        except Exception:
            db.session.rollback()
            raise
        else:
            return json_response(UserSchema().dump(u), 201)

    # A /users/[id] request
    u = User.query.get(user_id)
    if u is None:
        raise UnknownUserError(id=user_id)

    if request.method == 'GET':
        return json_response(UserSchema().dump(u))

    # At least one active admin must remain when deactivating
    # admin account or removing admin role from account
    admin_role = Role.query.filter_by(name='admin').one()
    active_admins = admin_role.users.filter(User.active == True).count()

    if request.method == 'PUT':
        username, password, active, roles = parse_user_fields()

        if username is not None and User.query.filter(
                db.func.lower(User.username) ==
                username.lower(), User.id != user_id).count():
            raise DuplicateUsernameError(username=username)

        if active is not None:
            if not request.user.is_admin:
                raise AdminRequiredError(
                    message='Must be admin to {} users'.format(
                        ('deactivate', 'activate')[active]))

            if active_admins < 2 and admin_role in u.roles and (
                    active is not None and not active or
                    roles is not None and admin_role not in roles):
                raise CannotDeactivateTheOnlyAdminError()

        try:
            if username is not None:
                u.username = username
            if password is not None:
                u.password = hash_password(password)
            if active is not None:
                u.active = active
            if roles is not None:
                u.roles = roles

            db.session.commit()
        except Exception:
            db.session.rollback()
            raise
        else:
            return json_response(UserSchema().dump(u), 200)

    if request.method == 'DELETE':
        if u.id == request.user.id:
            raise CannotDeleteCurrentUserError()

        if active_admins < 2 and admin_role in u.roles:
            raise CannotDeactivateTheOnlyAdminError()

        try:
            u.roles = []
            db.session.delete(u)
            db.session.commit()
        except Exception:
            db.session.rollback()
            raise
        else:
            data_file_dir = os.path.join(
                app.config['DATA_FILE_ROOT'], str(u.id))
            try:
                shutil.rmtree(data_file_dir)
            except Exception as exc:
                app.logger.warn(
                    'Error removing user\'s data file directory "%s" '
                    '[%s]', data_file_dir, user_id, exc)
            return json_response()


@app.route(url_prefix + 'users/<int:user_id>/authorized-apps',
           methods=['GET', 'POST'])
@app.route(url_prefix +
           'users/<int:user_id>/authorized-apps/<string:client_id>',
           methods=['DELETE'])
@auth_required
def users_authorized_apps(user_id: int, client_id: str = None):
    if request.user.id != user_id:
        if not request.user.is_admin:
            raise AdminRequiredError()
        if not app.config.get('REMOTE_ADMIN') and \
                request.remote_addr != '127.0.0.1':
            raise LocalAccessRequiredError()

    if request.method == 'GET':
        authorized_client_ids = [
            c.client_id for c in UserClient.query.filter_by(user_id=user_id)]
        clients = [dict(id=c.client_id, name=c.name)
                   for c in oauth_clients.values()
                   if c.client_id in authorized_client_ids]

        return json.dumps({'items': clients})

    if request.method == 'POST':
        try:
            client_id = request.args['client_id']
        except KeyError:
            raise MissingClientIdError()

        if client_id not in oauth_clients:
            raise UnknownClientError(id=client_id)

        user_client = UserClient.query.filter_by(
            user_id=user_id, client_id=client_id).one_or_none()

        if not user_client:
            try:
                db.session.add(UserClient(
                    user_id=user_id, client_id=client_id))
                db.session.commit()
            except Exception:
                db.session.rollback()
                raise
            return json_response('', 201)

        return json_response()

    if request.method == 'DELETE':
        # TODO remove all active tokens associated with user/client
        if client_id not in oauth_clients:
            raise UnknownClientError(id=client_id)

        try:
            UserClient.query.filter_by(
                user_id=user_id, client_id=client_id).delete()
            db.session.commit()
        except Exception:
            db.session.rollback()
            raise

        return json_response({})


# Aliases for logged in user
@app.route(url_prefix + 'user', methods=['GET', 'PUT'])
def current_user():
    return users(request.user.id)


@app.route(url_prefix + 'user/authorized-apps', methods=['GET', 'POST'])
@app.route(url_prefix + 'user/authorized-apps/<string:client_id>',
           methods=['DELETE'])
def current_user_authorized_apps(client_id: str = None):
    return users_authorized_apps(request.user.id, client_id)


@app.route(url_prefix + 'user/token', methods=['GET', 'POST'])
@auth_required
def user_token():
    """
    Return access and refresh tokens for the currently logged in user

    :return: JSON object {"access_token": ..., "refresh_token": ...}
    :rtype: flask.Response
    """
    method = _request_ctx_stack.top.auth_method
    return json_response({
        'access_token': create_token(
            request.user.id, app.config.get('ACCESS_TOKEN_EXPIRES'),
            dict(method=method)),
        'refresh_token': create_token(
            request.user.id, app.config.get('REFRESH_TOKEN_EXPIRES'),
            dict(method=method), 'refresh'),
    })


@app.route(url_prefix + 'user/refresh', methods=['GET', 'POST'])
@auth_required(request_type='refresh')
def user_refresh():
    """
    Exchange refresh token for access token

    :return: JSON object {"access_token": ...}
    :rtype: flask.Response
    """
    method = _request_ctx_stack.top.auth_method
    return json_response({
        'access_token': create_token(
            request.user.id, app.config.get('ACCESS_TOKEN_EXPIRES'),
            dict(method=method)),
    })<|MERGE_RESOLUTION|>--- conflicted
+++ resolved
@@ -114,11 +114,7 @@
 
 
 # Register OAuth2.0 authorization code redirect handler
-<<<<<<< HEAD
-@app.route('/users/oauth2/<string:plugin_id>')
-=======
 @app.route(url_prefix + 'users/oauth2/<string:plugin_id>')
->>>>>>> 9fa87a79
 def oauth2_authorized(plugin_id):
     """
     OAuth2.0 authorization code granted redirect endpoint
