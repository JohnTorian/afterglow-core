#!/usr/bin/env python

"""
Run Afterglow Core API commands
"""

from __future__ import absolute_import, division, print_function
import sys
import argparse
import requests
import json
from io import BytesIO
from gzip import GzipFile
from pprint import PrettyPrinter
import warnings


if __name__ == '__main__':
    pp = PrettyPrinter()
    parser = argparse.ArgumentParser(description=__doc__)

    parser.add_argument(
        '--host', metavar='HOSTNAME', default='localhost',
        help='Afterglow API server hostname or IP address')
    # noinspection PyTypeChecker
    parser.add_argument(
        '-o', '--port', metavar='PORT', type=int, default=5000,
        help='Afterglow API server port')
    parser.add_argument(
        '-s', '--https', action='store_true', help='use HTTPS instead of HTTP')
    parser.add_argument(
        '-v', '--api-version', default='1', help='server API version')
    parser.add_argument(
        'method', metavar='METHOD',
        help='request method (GET, POST, PUT, DELETE)')
    parser.add_argument(
        'resource', metavar='RESOURCE/NAME',
        help='resource name (not including the /api root), e.g. '
        'data-providers/0/assets')
    parser.add_argument(
        'params', metavar='param=value', nargs='*',
        help='request parameters')
    parser.add_argument('-a', '--accept', help='HTTP Accept header')
    parser.add_argument('-e', '--encoding', help='HTTP Accept-Encoding header')
    parser.add_argument(
        '-u', '--user', help='authenticate with this username')
    parser.add_argument(
        '-p', '--password', help='authenticate with this password')
    parser.add_argument(
        '-t', '--token', help='authenticate with this personal token')
    parser.add_argument(
        '-b', '--body', help='request body (- = get from stdin)')
    parser.add_argument(
        '-z', '--gzip', action='store_true', help='request body is gzipped')

    args = parser.parse_args()

    method = args.method.upper()

    headers = {}
    if args.accept is not None:
        headers['Accept'] = args.accept
    if args.encoding is not None:
        headers['Accept-Encoding'] = args.encoding
    if args.gzip:
        headers['Content-Encoding'] = 'gzip'
    if args.token:
        headers['Authorization'] = 'Bearer {}'.format(args.token)

        if method != 'GET':
            # Extract CSRF token from access/refresh token
            # noinspection PyBroadException
            try:
                import base64
                import json
                s = args.token[:args.token.rfind('.')]
                s = base64.decodebytes(s + '='*((4 - len(s) % 4) % 4))
                i = 1
                while i <= len(s):
                    try:
                        json.loads(s[:i])
                    except ValueError:
                        i += 1
                    else:
                        break
                s = s[i:]
                i = 1
                while i <= len(s):
                    try:
                        headers['X-CSRF-Token'] = json.loads(s[:i])['csrf']
                        break
                    except ValueError:
                        i += 1
            except Exception:
                pass
    if args.user is not None:
        auth = args.user, args.password
    else:
        auth = None

    data = args.body
    if data is not None:
        if data == '-':
            data = sys.stdin.buffer.read()

        try:
            json.loads(data)
        except ValueError:
            pass
        else:
            headers['Content-Type'] = 'application/json'

        if args.body != '-' and args.gzip:
            s = BytesIO()
            with GzipFile(fileobj=s, mode='wb') as f:
                f.write(data)
            data = s.getvalue()

<<<<<<< HEAD
    url = 'http{}://{}:{:d}/api/v{}/{}'.format(
        's' if args.https else '', args.host, args.port, args.api_version,
        args.resource)
    print('\n{} {}'.format(method, url), file=sys.stderr)
=======
    url = 'http{}://{}:{:d}/'.format(
        's' if args.https else '', args.host, args.port)
    if args.resource not in ('users/login', 'users/logout', 'users/tokens'):
        url += 'api/v{}/'.format(args.api_version)
    url += args.resource
    print('\n{} {}'.format(args.method, url), file=sys.stderr)
>>>>>>> 2d41d33b
    if headers:
        print('\n'.join('{}: {}'.format(h, v) for h, v in headers.items()),
              file=sys.stderr)
    if data and headers.get('Content-Type') == 'application/json':
        print(data, file=sys.stderr)

    params = dict(item.split('=', 1) for item in args.params)
    files = None
    if method not in ('GET', 'HEAD', 'OPTIONS') and params:
        # For requests other than GET, we must pass parameters form-encoded
        # in request body
        if data:
            # Also passing raw data; use multipart/form-data, guess filename
            # from args
            files = {'data': (params.get('name', 'data'), data,
                              'application/octet-stream')}
        params, data = None, params

    warnings.filterwarnings('ignore', 'Unverified HTTPS request is being made')
    r = requests.request(
        method, url, verify=False, params=params, headers=headers, data=data,
        files=files, auth=auth)

    print('\nHTTP {:d} - {}'.format(
        r.status_code,
        getattr(requests.status_codes, '_codes').get(
            r.status_code, '')[0].upper().replace('_', ' ')), file=sys.stderr)

    try:
        print('Content-Type: {}'.format(r.headers['Content-Type']),
              file=sys.stderr)
        content_type = r.headers['Content-Type'].split(';')[0].strip()
    except KeyError:
        pass
    else:
        if content_type.split('/')[-1].lower() == 'json':
            # Got a JSON, print structure with indents
            pp.pprint(r.json())
        elif content_type.split('/')[0].lower() == 'text':
            # text/*, print as is
            print(r.text)
        else:
            # Binary data, print as is as well, could be then redirected to
            # a file
            try:
                print('Content-Length: {}'.format(r.headers['Content-Length']),
                      file=sys.stderr)
            except KeyError:
                pass
            try:
                print('Content-Encoding: {}'.format(
                    r.headers['Content-Encoding']), file=sys.stderr)
            except KeyError:
                pass
            print(r.content)<|MERGE_RESOLUTION|>--- conflicted
+++ resolved
@@ -116,19 +116,12 @@
                 f.write(data)
             data = s.getvalue()
 
-<<<<<<< HEAD
-    url = 'http{}://{}:{:d}/api/v{}/{}'.format(
-        's' if args.https else '', args.host, args.port, args.api_version,
-        args.resource)
-    print('\n{} {}'.format(method, url), file=sys.stderr)
-=======
     url = 'http{}://{}:{:d}/'.format(
         's' if args.https else '', args.host, args.port)
     if args.resource not in ('users/login', 'users/logout', 'users/tokens'):
         url += 'api/v{}/'.format(args.api_version)
     url += args.resource
-    print('\n{} {}'.format(args.method, url), file=sys.stderr)
->>>>>>> 2d41d33b
+    print('\n{} {}'.format(method, url), file=sys.stderr)
     if headers:
         print('\n'.join('{}: {}'.format(h, v) for h, v in headers.items()),
               file=sys.stderr)
